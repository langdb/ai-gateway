--- conflicted
+++ resolved
@@ -28,16 +28,12 @@
         .build()
         .unwrap();
     let provider = SdkTracerProvider::builder()
-<<<<<<< HEAD
-        .with_span_processor(BaggageSpanProcessor::new(["langdb.run_id", "langdb.thread_id", "langdb.label"]))
-=======
         .with_span_processor(BaggageSpanProcessor::new([
             "langdb.run_id",
             "langdb.label",
             "langdb.tenant",
             "langdb.project_id",
         ]))
->>>>>>> 939ecd7f
         .with_batch_exporter(otlp_exporter)
         .with_id_generator(events::UuidIdGenerator::default())
         .build();
